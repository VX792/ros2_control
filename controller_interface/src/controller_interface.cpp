--- conflicted
+++ resolved
@@ -27,7 +27,6 @@
 return_type ControllerInterface::init(const std::string & controller_name)
 {
   node_ = std::make_shared<rclcpp::Node>(
-<<<<<<< HEAD
     controller_name,
     rclcpp::NodeOptions().allow_undeclared_parameters(true));
   lifecycle_state_ = rclcpp_lifecycle::State(
@@ -50,25 +49,6 @@
   node_->declare_parameter("update_rate", 0);
 
   return return_type::OK;
-=======
-    controller_name, rclcpp::NodeOptions()
-                       .allow_undeclared_parameters(true)
-                       .automatically_declare_parameters_from_overrides(true));
-
-  return_type result = return_type::OK;
-  switch (on_init())
-  {
-    case LifecycleNodeInterface::CallbackReturn::SUCCESS:
-      lifecycle_state_ = rclcpp_lifecycle::State(
-        lifecycle_msgs::msg::State::PRIMARY_STATE_UNCONFIGURED, state_names::UNCONFIGURED);
-      break;
-    case LifecycleNodeInterface::CallbackReturn::ERROR:
-    case LifecycleNodeInterface::CallbackReturn::FAILURE:
-      result = return_type::ERROR;
-      break;
-  }
-  return result;
->>>>>>> 7a0d5169
 }
 
 const rclcpp_lifecycle::State & ControllerInterface::configure()
@@ -172,14 +152,10 @@
   return lifecycle_state_;
 }
 
-<<<<<<< HEAD
 const rclcpp_lifecycle::State & ControllerInterface::get_state() const
 {
   return lifecycle_state_;
 }
-=======
-const rclcpp_lifecycle::State & ControllerInterface::get_state() const { return lifecycle_state_; }
->>>>>>> 7a0d5169
 
 int ControllerInterface::get_update_rate() const
 {
