--- conflicted
+++ resolved
@@ -36,12 +36,8 @@
 
 inline bool is_controller_running(controller_interface::ControllerInterface & controller)
 {
-<<<<<<< HEAD
   return controller.get_state().id() ==
          lifecycle_msgs::msg::State::PRIMARY_STATE_ACTIVE;
-=======
-  return controller.get_state().id() == lifecycle_msgs::msg::State::PRIMARY_STATE_ACTIVE;
->>>>>>> 7a0d5169
 }
 
 bool controller_name_compare(const ControllerSpec & a, const std::string & name)
@@ -285,12 +281,7 @@
   auto controller = found_it->c;
 
   auto state = controller->get_state();
-<<<<<<< HEAD
   if (state.id() == lifecycle_msgs::msg::State::PRIMARY_STATE_ACTIVE ||
-=======
-  if (
-    state.id() == lifecycle_msgs::msg::State::PRIMARY_STATE_ACTIVE ||
->>>>>>> 7a0d5169
     state.id() == lifecycle_msgs::msg::State::PRIMARY_STATE_FINALIZED)
   {
     RCLCPP_ERROR(
@@ -300,12 +291,7 @@
   }
 
   auto new_state = controller->get_state();
-<<<<<<< HEAD
   if (state.id() == lifecycle_msgs::msg::State::PRIMARY_STATE_INACTIVE) {
-=======
-  if (state.id() == lifecycle_msgs::msg::State::PRIMARY_STATE_INACTIVE)
-  {
->>>>>>> 7a0d5169
     RCLCPP_DEBUG(
       get_logger(), "Controller '%s' is cleaned-up before configuring", controller_name.c_str());
     new_state = controller->cleanup();
@@ -582,15 +568,9 @@
   to = controllers;
 
   // update the claimed interface controller info
-<<<<<<< HEAD
   for (auto & controller : to) {
     if (controller.c->get_state().id() ==
       lifecycle_msgs::msg::State::PRIMARY_STATE_ACTIVE)
-=======
-  for (auto & controller : to)
-  {
-    if (controller.c->get_state().id() == lifecycle_msgs::msg::State::PRIMARY_STATE_ACTIVE)
->>>>>>> 7a0d5169
     {
       auto command_interface_config = controller.c->command_interface_configuration();
       if (command_interface_config.type == controller_interface::interface_configuration_type::ALL)
@@ -1171,7 +1151,6 @@
     rt_controllers_wrapper_.update_and_get_used_by_rt_list();
 
   auto ret = controller_interface::return_type::OK;
-<<<<<<< HEAD
   update_loop_counter_ += 1;
   update_loop_counter_ %= update_rate_;
 
@@ -1193,18 +1172,6 @@
         if (controller_ret != controller_interface::return_type::OK) {
           ret = controller_ret;
         }
-=======
-  for (auto loaded_controller : rt_controller_list)
-  {
-    // TODO(v-lopez) we could cache this information
-    // https://github.com/ros-controls/ros2_control/issues/153
-    if (is_controller_running(*loaded_controller.c))
-    {
-      auto controller_ret = loaded_controller.c->update();
-      if (controller_ret != controller_interface::return_type::OK)
-      {
-        ret = controller_ret;
->>>>>>> 7a0d5169
       }
     }
   }
