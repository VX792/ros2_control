// Copyright 2020 Open Source Robotics Foundation, Inc.
//
// Licensed under the Apache License, Version 2.0 (the "License");
// you may not use this file except in compliance with the License.
// You may obtain a copy of the License at
//
//     http://www.apache.org/licenses/LICENSE-2.0
//
// Unless required by applicable law or agreed to in writing, software
// distributed under the License is distributed on an "AS IS" BASIS,
// WITHOUT WARRANTIES OR CONDITIONS OF ANY KIND, either express or implied.
// See the License for the specific language governing permissions and
// limitations under the License.

#include <gtest/gtest.h>
#include <memory>
#include <string>
#include <vector>

#include "./test_controller/test_controller.hpp"
#include "controller_manager/controller_manager.hpp"
#include "controller_manager_msgs/srv/list_controllers.hpp"
#include "controller_manager_test_common.hpp"
#include "lifecycle_msgs/msg/state.hpp"

using ::testing::_;
using ::testing::Return;

class TestControllerManager : public ControllerManagerFixture
{
};

TEST_F(TestControllerManager, controller_lifecycle)
{
  auto test_controller = std::make_shared<test_controller::TestController>();
  cm_->add_controller(
    test_controller, test_controller::TEST_CONTROLLER_NAME,
    test_controller::TEST_CONTROLLER_CLASS_NAME);
  EXPECT_EQ(1u, cm_->get_loaded_controllers().size());
  EXPECT_EQ(2, test_controller.use_count());

  EXPECT_EQ(controller_interface::return_type::OK, cm_->update());
  EXPECT_EQ(0u, test_controller->internal_counter)
    << "Update should not reach an unconfigured controller";

  EXPECT_EQ(
<<<<<<< HEAD
    lifecycle_msgs::msg::State::PRIMARY_STATE_UNCONFIGURED,
    test_controller->get_state().id());
=======
    lifecycle_msgs::msg::State::PRIMARY_STATE_UNCONFIGURED, test_controller->get_state().id());
>>>>>>> 7a0d5169

  // configure controller
  cm_->configure_controller(test_controller::TEST_CONTROLLER_NAME);
  EXPECT_EQ(controller_interface::return_type::OK, cm_->update());
  EXPECT_EQ(0u, test_controller->internal_counter) << "Controller is not started";

<<<<<<< HEAD
  EXPECT_EQ(
    lifecycle_msgs::msg::State::PRIMARY_STATE_INACTIVE,
    test_controller->get_state().id());
=======
  EXPECT_EQ(lifecycle_msgs::msg::State::PRIMARY_STATE_INACTIVE, test_controller->get_state().id());
>>>>>>> 7a0d5169

  // Start controller, will take effect at the end of the update function
  std::vector<std::string> start_controllers = {test_controller::TEST_CONTROLLER_NAME};
  std::vector<std::string> stop_controllers = {};
  auto switch_future = std::async(
    std::launch::async, &controller_manager::ControllerManager::switch_controller, cm_,
    start_controllers, stop_controllers, STRICT, true, rclcpp::Duration(0, 0));

  ASSERT_EQ(std::future_status::timeout, switch_future.wait_for(std::chrono::milliseconds(100)))
    << "switch_controller should be blocking until next update cycle";

  EXPECT_EQ(controller_interface::return_type::OK, cm_->update());
  EXPECT_EQ(0u, test_controller->internal_counter) << "Controller is started at the end of update";
  {
    ControllerManagerRunner cm_runner(this);
    EXPECT_EQ(controller_interface::return_type::OK, switch_future.get());
  }
<<<<<<< HEAD
  EXPECT_EQ(
    lifecycle_msgs::msg::State::PRIMARY_STATE_ACTIVE,
    test_controller->get_state().id());
=======
  EXPECT_EQ(lifecycle_msgs::msg::State::PRIMARY_STATE_ACTIVE, test_controller->get_state().id());
>>>>>>> 7a0d5169

  EXPECT_EQ(controller_interface::return_type::OK, cm_->update());
  EXPECT_GE(test_controller->internal_counter, 1u);
  auto last_internal_counter = test_controller->internal_counter;

  // Stop controller, will take effect at the end of the update function
  start_controllers = {};
  stop_controllers = {test_controller::TEST_CONTROLLER_NAME};
  switch_future = std::async(
    std::launch::async, &controller_manager::ControllerManager::switch_controller, cm_,
    start_controllers, stop_controllers, STRICT, true, rclcpp::Duration(0, 0));

  ASSERT_EQ(std::future_status::timeout, switch_future.wait_for(std::chrono::milliseconds(100)))
    << "switch_controller should be blocking until next update cycle";

  EXPECT_EQ(controller_interface::return_type::OK, cm_->update());
  EXPECT_EQ(last_internal_counter + 1u, test_controller->internal_counter)
    << "Controller is stopped at the end of update, so it should have done one more update";
  {
    ControllerManagerRunner cm_runner(this);
    EXPECT_EQ(controller_interface::return_type::OK, switch_future.get());
  }

<<<<<<< HEAD
  EXPECT_EQ(
    lifecycle_msgs::msg::State::PRIMARY_STATE_INACTIVE,
    test_controller->get_state().id());
=======
  EXPECT_EQ(lifecycle_msgs::msg::State::PRIMARY_STATE_INACTIVE, test_controller->get_state().id());
>>>>>>> 7a0d5169
  auto unload_future = std::async(
    std::launch::async, &controller_manager::ControllerManager::unload_controller, cm_,
    test_controller::TEST_CONTROLLER_NAME);

  ASSERT_EQ(std::future_status::timeout, unload_future.wait_for(std::chrono::milliseconds(100)))
    << "unload_controller should be blocking until next update cycle";
  ControllerManagerRunner cm_runner(this);
  EXPECT_EQ(controller_interface::return_type::OK, unload_future.get());

  EXPECT_EQ(
<<<<<<< HEAD
    lifecycle_msgs::msg::State::PRIMARY_STATE_UNCONFIGURED,
    test_controller->get_state().id());
=======
    lifecycle_msgs::msg::State::PRIMARY_STATE_UNCONFIGURED, test_controller->get_state().id());
>>>>>>> 7a0d5169
  EXPECT_EQ(1, test_controller.use_count());
}

TEST_F(TestControllerManager, per_controller_update_rate) {
  auto test_controller = std::make_shared<test_controller::TestController>();
  cm_->add_controller(
    test_controller, test_controller::TEST_CONTROLLER_NAME,
    test_controller::TEST_CONTROLLER_CLASS_NAME);
  EXPECT_EQ(1u, cm_->get_loaded_controllers().size());
  EXPECT_EQ(2, test_controller.use_count());

  EXPECT_EQ(controller_interface::return_type::OK, cm_->update());
  EXPECT_EQ(
    0u,
    test_controller->internal_counter) <<
    "Update should not reach an unconfigured controller";

  EXPECT_EQ(
    lifecycle_msgs::msg::State::PRIMARY_STATE_UNCONFIGURED,
    test_controller->get_state().id());

  test_controller->get_node()->set_parameter({"update_rate", 4});
  // configure controller
  cm_->configure_controller(test_controller::TEST_CONTROLLER_NAME);
  EXPECT_EQ(controller_interface::return_type::OK, cm_->update());
  EXPECT_EQ(0u, test_controller->internal_counter) << "Controller is not started";

  EXPECT_EQ(
    lifecycle_msgs::msg::State::PRIMARY_STATE_INACTIVE,
    test_controller->get_state().id());

  // Start controller, will take effect at the end of the update function
  std::vector<std::string> start_controllers = {test_controller::TEST_CONTROLLER_NAME};
  std::vector<std::string> stop_controllers = {};
  auto switch_future = std::async(
    std::launch::async,
    &controller_manager::ControllerManager::switch_controller, cm_,
    start_controllers, stop_controllers,
    STRICT, true, rclcpp::Duration(0, 0));

  ASSERT_EQ(
    std::future_status::timeout,
    switch_future.wait_for(std::chrono::milliseconds(100))) <<
    "switch_controller should be blocking until next update cycle";
  
  EXPECT_EQ(controller_interface::return_type::OK, cm_->update());
  EXPECT_EQ(0u, test_controller->internal_counter) << "Controller is started at the end of update";
  {
    ControllerManagerRunner cm_runner(this);
    EXPECT_EQ(
      controller_interface::return_type::OK,
      switch_future.get()
    );
  }
  
  EXPECT_EQ(
    lifecycle_msgs::msg::State::PRIMARY_STATE_ACTIVE,
    test_controller->get_state().id());
  
  EXPECT_EQ(controller_interface::return_type::OK, cm_->update());
  EXPECT_GE(test_controller->internal_counter, 1u);
  EXPECT_EQ(test_controller->get_update_rate(), 4);
}

TEST_F(TestControllerManager, inactive_controller_does_not_get_updated)
{
  //doesn't work
  //TestableControllerManager test_cm(std::move(cm_->resource_manager_), cm_->executor_, "controller_manager", "");
  //int internal_update_counter = test_cm.get_internal_update_counter();

  auto test_controller = std::make_shared<test_controller::TestController>();
  cm_->add_controller(
    test_controller, test_controller::TEST_CONTROLLER_NAME,
    test_controller::TEST_CONTROLLER_CLASS_NAME);
  EXPECT_EQ(1u, cm_->get_loaded_controllers().size());
  EXPECT_EQ(2, test_controller.use_count());

  EXPECT_EQ(controller_interface::return_type::OK, cm_->update());
  EXPECT_EQ(
    0u,
    test_controller->internal_counter) <<
    "Update should not reach an unconfigured controller";

  EXPECT_EQ(
    lifecycle_msgs::msg::State::PRIMARY_STATE_UNCONFIGURED,
    test_controller->get_state().id());

  test_controller->get_node()->set_parameter({"update_rate", 4});
  // configure controller
  cm_->configure_controller(test_controller::TEST_CONTROLLER_NAME);
  EXPECT_EQ(controller_interface::return_type::OK, cm_->update());
  EXPECT_EQ(0u, test_controller->internal_counter) << "Controller is not started";

  //"Attempt to update the controller a couple of times"
  EXPECT_EQ(controller_interface::return_type::OK, cm_->update());
  EXPECT_EQ(controller_interface::return_type::OK, cm_->update());

  EXPECT_EQ(
    lifecycle_msgs::msg::State::PRIMARY_STATE_INACTIVE,
    test_controller->get_state().id());


  //EXPECT_EQ(0, internal_update_counter);
}<|MERGE_RESOLUTION|>--- conflicted
+++ resolved
@@ -44,25 +44,17 @@
     << "Update should not reach an unconfigured controller";
 
   EXPECT_EQ(
-<<<<<<< HEAD
-    lifecycle_msgs::msg::State::PRIMARY_STATE_UNCONFIGURED,
-    test_controller->get_state().id());
-=======
-    lifecycle_msgs::msg::State::PRIMARY_STATE_UNCONFIGURED, test_controller->get_state().id());
->>>>>>> 7a0d5169
+    lifecycle_msgs::msg::State::PRIMARY_STATE_UNCONFIGURED,
+    test_controller->get_state().id());
 
   // configure controller
   cm_->configure_controller(test_controller::TEST_CONTROLLER_NAME);
   EXPECT_EQ(controller_interface::return_type::OK, cm_->update());
   EXPECT_EQ(0u, test_controller->internal_counter) << "Controller is not started";
 
-<<<<<<< HEAD
-  EXPECT_EQ(
-    lifecycle_msgs::msg::State::PRIMARY_STATE_INACTIVE,
-    test_controller->get_state().id());
-=======
-  EXPECT_EQ(lifecycle_msgs::msg::State::PRIMARY_STATE_INACTIVE, test_controller->get_state().id());
->>>>>>> 7a0d5169
+  EXPECT_EQ(
+    lifecycle_msgs::msg::State::PRIMARY_STATE_INACTIVE,
+    test_controller->get_state().id());
 
   // Start controller, will take effect at the end of the update function
   std::vector<std::string> start_controllers = {test_controller::TEST_CONTROLLER_NAME};
@@ -80,13 +72,9 @@
     ControllerManagerRunner cm_runner(this);
     EXPECT_EQ(controller_interface::return_type::OK, switch_future.get());
   }
-<<<<<<< HEAD
   EXPECT_EQ(
     lifecycle_msgs::msg::State::PRIMARY_STATE_ACTIVE,
     test_controller->get_state().id());
-=======
-  EXPECT_EQ(lifecycle_msgs::msg::State::PRIMARY_STATE_ACTIVE, test_controller->get_state().id());
->>>>>>> 7a0d5169
 
   EXPECT_EQ(controller_interface::return_type::OK, cm_->update());
   EXPECT_GE(test_controller->internal_counter, 1u);
@@ -110,13 +98,9 @@
     EXPECT_EQ(controller_interface::return_type::OK, switch_future.get());
   }
 
-<<<<<<< HEAD
-  EXPECT_EQ(
-    lifecycle_msgs::msg::State::PRIMARY_STATE_INACTIVE,
-    test_controller->get_state().id());
-=======
-  EXPECT_EQ(lifecycle_msgs::msg::State::PRIMARY_STATE_INACTIVE, test_controller->get_state().id());
->>>>>>> 7a0d5169
+  EXPECT_EQ(
+    lifecycle_msgs::msg::State::PRIMARY_STATE_INACTIVE,
+    test_controller->get_state().id());
   auto unload_future = std::async(
     std::launch::async, &controller_manager::ControllerManager::unload_controller, cm_,
     test_controller::TEST_CONTROLLER_NAME);
@@ -127,12 +111,8 @@
   EXPECT_EQ(controller_interface::return_type::OK, unload_future.get());
 
   EXPECT_EQ(
-<<<<<<< HEAD
-    lifecycle_msgs::msg::State::PRIMARY_STATE_UNCONFIGURED,
-    test_controller->get_state().id());
-=======
-    lifecycle_msgs::msg::State::PRIMARY_STATE_UNCONFIGURED, test_controller->get_state().id());
->>>>>>> 7a0d5169
+    lifecycle_msgs::msg::State::PRIMARY_STATE_UNCONFIGURED,
+    test_controller->get_state().id());
   EXPECT_EQ(1, test_controller.use_count());
 }
 
