// Copyright 2022 Stogl Robotics Consulting UG (haftungsbeschränkt)
//
// Licensed under the Apache License, Version 2.0 (the "License");
// you may not use this file except in compliance with the License.
// You may obtain a copy of the License at
//
//     http://www.apache.org/licenses/LICENSE-2.0
//
// Unless required by applicable law or agreed to in writing, software
// distributed under the License is distributed on an "AS IS" BASIS,
// WITHOUT WARRANTIES OR CONDITIONS OF ANY KIND, either express or implied.
// See the License for the specific language governing permissions and
// limitations under the License.

#include <gmock/gmock.h>
#include <gtest/gtest.h>
#include <memory>
#include <string>
#include <vector>

#include "controller_manager_test_common.hpp"

#include "controller_manager/controller_manager.hpp"
#include "controller_manager_msgs/msg/hardware_component_state.hpp"
#include "controller_manager_msgs/srv/list_controllers.hpp"
#include "controller_manager_msgs/srv/set_hardware_component_state.hpp"
#include "hardware_interface/types/lifecycle_state_names.hpp"
#include "lifecycle_msgs/msg/state.hpp"
#include "rclcpp/parameter.hpp"

using ::testing::_;
using ::testing::Return;

using hardware_interface::lifecycle_state_names::ACTIVE;
using hardware_interface::lifecycle_state_names::FINALIZED;
using hardware_interface::lifecycle_state_names::INACTIVE;
using hardware_interface::lifecycle_state_names::UNCONFIGURED;

using ros2_control_test_assets::TEST_ACTUATOR_HARDWARE_CLASS_TYPE;
using ros2_control_test_assets::TEST_ACTUATOR_HARDWARE_COMMAND_INTERFACES;
using ros2_control_test_assets::TEST_ACTUATOR_HARDWARE_NAME;
using ros2_control_test_assets::TEST_ACTUATOR_HARDWARE_STATE_INTERFACES;
using ros2_control_test_assets::TEST_ACTUATOR_HARDWARE_TYPE;
using ros2_control_test_assets::TEST_SENSOR_HARDWARE_CLASS_TYPE;
using ros2_control_test_assets::TEST_SENSOR_HARDWARE_COMMAND_INTERFACES;
using ros2_control_test_assets::TEST_SENSOR_HARDWARE_NAME;
using ros2_control_test_assets::TEST_SENSOR_HARDWARE_STATE_INTERFACES;
using ros2_control_test_assets::TEST_SENSOR_HARDWARE_TYPE;
using ros2_control_test_assets::TEST_SYSTEM_HARDWARE_CLASS_TYPE;
using ros2_control_test_assets::TEST_SYSTEM_HARDWARE_COMMAND_INTERFACES;
using ros2_control_test_assets::TEST_SYSTEM_HARDWARE_NAME;
using ros2_control_test_assets::TEST_SYSTEM_HARDWARE_STATE_INTERFACES;
using ros2_control_test_assets::TEST_SYSTEM_HARDWARE_TYPE;

using LFC_STATE = lifecycle_msgs::msg::State;

using namespace std::chrono_literals;  // NOLINT

class TestControllerManagerHWManagementSrvs : public TestControllerManagerSrvs
{
public:
  void SetUp() override
  {
    executor_ = std::make_shared<rclcpp::executors::SingleThreadedExecutor>();
    cm_ = std::make_shared<controller_manager::ControllerManager>(
      std::make_unique<hardware_interface::ResourceManager>(), executor_, TEST_CM_NAME);
    run_updater_ = false;

    // TODO(destogl): separate this to init_tests method where parameter can be set for each test
    // separately
    cm_->set_parameter(
      rclcpp::Parameter("robot_description", ros2_control_test_assets::minimal_robot_urdf));
    cm_->set_parameter(rclcpp::Parameter(
      "activate_components_on_start", std::vector<std::string>({TEST_ACTUATOR_HARDWARE_NAME})));
    cm_->set_parameter(rclcpp::Parameter(
      "configure_components_on_start", std::vector<std::string>({TEST_SENSOR_HARDWARE_NAME})));

    std::string robot_description = "";
    cm_->get_parameter("robot_description", robot_description);
    if (robot_description.empty())
    {
      throw std::runtime_error(
        "Unable to initialize resource manager, no robot description found.");
    }

    cm_->init_resource_manager(robot_description);

    SetUpSrvsCMExecutor();
  }

  void check_component_fileds(
    const controller_manager_msgs::msg::HardwareComponentState & component,
    const std::string & name, const std::string & type, const std::string & class_type,
    const uint8_t state_id, const std::string & state_label)
  {
    EXPECT_EQ(component.name, name);
    EXPECT_EQ(component.type, type);
    EXPECT_EQ(component.class_type, class_type);
    EXPECT_EQ(component.state.id, state_id);
    EXPECT_EQ(component.state.label, state_label);
  }

  void list_hardware_components_and_check(
    const std::vector<uint8_t> & hw_state_ids, const std::vector<std::string> & hw_state_labels,
    const std::vector<std::vector<std::vector<bool>>> & hw_itfs_available_status,
    const std::vector<std::vector<std::vector<bool>>> & hw_itfs_claimed_status)
  {
    rclcpp::executors::SingleThreadedExecutor srv_executor;
    rclcpp::Node::SharedPtr list_srv_node = std::make_shared<rclcpp::Node>("list_srv_client");
    srv_executor.add_node(list_srv_node);
    rclcpp::Client<controller_manager_msgs::srv::ListHardwareComponents>::SharedPtr list_client =
      list_srv_node->create_client<controller_manager_msgs::srv::ListHardwareComponents>(
        std::string(TEST_CM_NAME) + "/list_hardware_components");
    auto request =
      std::make_shared<controller_manager_msgs::srv::ListHardwareComponents::Request>();

    auto result = call_service_and_wait(*list_client, request, srv_executor);

    auto check_interfaces =
      [](
        const std::vector<controller_manager_msgs::msg::HardwareInterface> & interfaces,
<<<<<<< HEAD
        const std::vector<std::string> & interface_names,
        const std::vector<bool> is_available_status, const std::vector<bool> is_claimed_status) {
        for (auto i = 0ul; i < interfaces.size(); ++i)
        {
          auto it = std::find(interface_names.begin(), interface_names.end(), interfaces[i].name);
          EXPECT_NE(it, interface_names.end());
          EXPECT_EQ(interfaces[i].is_available, is_available_status[i]);
          EXPECT_EQ(interfaces[i].is_claimed, is_claimed_status[i]);
        }
      };
=======
        const std::vector<const char *> & interface_names,
        const std::vector<bool> is_available_status, const std::vector<bool> is_claimed_status)
    {
      for (auto i = 0ul; i < interfaces.size(); ++i)
      {
        auto it = std::find(interface_names.begin(), interface_names.end(), interfaces[i].name);
        EXPECT_NE(it, interface_names.end());
        EXPECT_EQ(interfaces[i].is_available, is_available_status[i]);
        EXPECT_EQ(interfaces[i].is_claimed, is_claimed_status[i]);
      }
    };
>>>>>>> 6f5ee7c5

    for (const auto & component : result->component)
    {
      if (component.name == TEST_ACTUATOR_HARDWARE_NAME)
      {
        check_component_fileds(
          component, TEST_ACTUATOR_HARDWARE_NAME, TEST_ACTUATOR_HARDWARE_TYPE,
          TEST_ACTUATOR_HARDWARE_CLASS_TYPE, hw_state_ids[0], hw_state_labels[0]);
        check_interfaces(
          component.command_interfaces, TEST_ACTUATOR_HARDWARE_COMMAND_INTERFACES,
          hw_itfs_available_status[0][0], hw_itfs_claimed_status[0][0]);
        check_interfaces(
          component.state_interfaces, TEST_ACTUATOR_HARDWARE_STATE_INTERFACES,
          hw_itfs_available_status[0][1], hw_itfs_claimed_status[0][1]);
      }
      if (component.name == TEST_SENSOR_HARDWARE_NAME)
      {
        check_component_fileds(
          component, TEST_SENSOR_HARDWARE_NAME, TEST_SENSOR_HARDWARE_TYPE,
          TEST_SENSOR_HARDWARE_CLASS_TYPE, hw_state_ids[1], hw_state_labels[1]);
        check_interfaces(
          component.command_interfaces, TEST_SENSOR_HARDWARE_COMMAND_INTERFACES,
          hw_itfs_available_status[1][0], hw_itfs_claimed_status[1][0]);
        check_interfaces(
          component.state_interfaces, TEST_SENSOR_HARDWARE_STATE_INTERFACES,
          hw_itfs_available_status[1][1], hw_itfs_claimed_status[1][1]);
      }
      if (component.name == TEST_SYSTEM_HARDWARE_NAME)
      {
        check_component_fileds(
          component, TEST_SYSTEM_HARDWARE_NAME, TEST_SYSTEM_HARDWARE_TYPE,
          TEST_SYSTEM_HARDWARE_CLASS_TYPE, hw_state_ids[2], hw_state_labels[2]);
        check_interfaces(
          component.command_interfaces, TEST_SYSTEM_HARDWARE_COMMAND_INTERFACES,
          hw_itfs_available_status[2][0], hw_itfs_claimed_status[2][0]);
        check_interfaces(
          component.state_interfaces, TEST_SYSTEM_HARDWARE_STATE_INTERFACES,
          hw_itfs_available_status[2][1], hw_itfs_claimed_status[2][1]);
      }
    }
  }

  bool set_hardware_component_state(
    const std::string & hardware_name, const uint8_t target_state_id,
    const std::string & target_state_label)
  {
    rclcpp::executors::SingleThreadedExecutor srv_executor;
    rclcpp::Node::SharedPtr mha_srv_node = std::make_shared<rclcpp::Node>("mha_srv_client");
    srv_executor.add_node(mha_srv_node);
    rclcpp::Client<controller_manager_msgs::srv::SetHardwareComponentState>::SharedPtr mha_client =
      mha_srv_node->create_client<controller_manager_msgs::srv::SetHardwareComponentState>(
        std::string(TEST_CM_NAME) + "/set_hardware_component_state");
    auto request =
      std::make_shared<controller_manager_msgs::srv::SetHardwareComponentState::Request>();

    request->name = hardware_name;
    request->target_state.id = target_state_id;
    request->target_state.label = target_state_label;

    auto result = call_service_and_wait(*mha_client, request, srv_executor);
    return result->ok;
  }
};

class TestControllerManagerHWManagementSrvsWithoutParams
: public TestControllerManagerHWManagementSrvs
{
public:
  void SetUp() override
  {
    executor_ = std::make_shared<rclcpp::executors::SingleThreadedExecutor>();
    cm_ = std::make_shared<controller_manager::ControllerManager>(
      std::make_unique<hardware_interface::ResourceManager>(), executor_, TEST_CM_NAME);
    run_updater_ = false;

    // TODO(destogl): separate this to init_tests method where parameter can be set for each test
    // separately
    cm_->set_parameter(
      rclcpp::Parameter("robot_description", ros2_control_test_assets::minimal_robot_urdf));

    std::string robot_description = "";
    cm_->get_parameter("robot_description", robot_description);
    if (robot_description.empty())
    {
      throw std::runtime_error(
        "Unable to initialize resource manager, no robot description found.");
    }

    cm_->init_resource_manager(robot_description);

    SetUpSrvsCMExecutor();
  }
};

TEST_F(TestControllerManagerHWManagementSrvs, list_hardware_components)
{
  // Default status after start:
  // checks if "configure_components_on_start" and "activate_components_on_start" are correctly read

  list_hardware_components_and_check(
    // actuator, sensor, system
    std::vector<uint8_t>(
      {LFC_STATE::PRIMARY_STATE_ACTIVE, LFC_STATE::PRIMARY_STATE_INACTIVE,
       LFC_STATE::PRIMARY_STATE_UNCONFIGURED}),
    std::vector<std::string>({ACTIVE, INACTIVE, UNCONFIGURED}),
    std::vector<std::vector<std::vector<bool>>>({
      // is available
      {{true, true}, {true, true, true}},  // actuator
      {{}, {true}},                        // sensor
      {{false, false, false, false}, {false, false, false, false, false, false, false}},  // system
    }),
    std::vector<std::vector<std::vector<bool>>>({
      // is claimed
      {{false, false}, {false, false}},  // actuator
      {{}, {false}},                     // sensor
      {{false, false, false, false}, {false, false, false, false, false, false, false}},  // system
    }));
}

// TODO(destogl): Add tests for testing controller starting/stopping depending on hw state
TEST_F(TestControllerManagerHWManagementSrvs, selective_activate_deactivate_components_set_state)
{
  using lifecycle_msgs::msg::State;

  // Default status after start
  list_hardware_components_and_check(
    // actuator, sensor, system
    std::vector<uint8_t>(
      {LFC_STATE::PRIMARY_STATE_ACTIVE, LFC_STATE::PRIMARY_STATE_INACTIVE,
       LFC_STATE::PRIMARY_STATE_UNCONFIGURED}),
    std::vector<std::string>({ACTIVE, INACTIVE, UNCONFIGURED}),
    std::vector<std::vector<std::vector<bool>>>({
      // is available
      {{true, true}, {true, true, true}},  // actuator
      {{}, {true}},                        // sensor
      {{false, false, false, false}, {false, false, false, false, false, false, false}},  // system
    }),
    std::vector<std::vector<std::vector<bool>>>({
      // is claimed
      {{false, false}, {false, false}},  // actuator
      {{}, {false}},                     // sensor
      {{false, false, false, false}, {false, false, false, false, false, false, false}},  // system
    }));

  // Activate sensor
  set_hardware_component_state(TEST_SENSOR_HARDWARE_NAME, State::PRIMARY_STATE_ACTIVE, "");
  list_hardware_components_and_check(
    // actuator, sensor, system
    std::vector<uint8_t>(
      {LFC_STATE::PRIMARY_STATE_ACTIVE, LFC_STATE::PRIMARY_STATE_ACTIVE,
       LFC_STATE::PRIMARY_STATE_UNCONFIGURED}),
    std::vector<std::string>({ACTIVE, ACTIVE, UNCONFIGURED}),
    std::vector<std::vector<std::vector<bool>>>({
      // is available
      {{true, true}, {true, true, true}},  // actuator
      {{}, {true}},                        // sensor
      {{false, false, false, false}, {false, false, false, false, false, false, false}},  // system
    }),
    std::vector<std::vector<std::vector<bool>>>({
      // is claimed
      {{false, false}, {false, false}},  // actuator
      {{}, {false}},                     // sensor
      {{false, false, false, false}, {false, false, false, false, false, false, false}},  // system
    }));

  // Activate system directly - it should do configure automatically; ID is determined from label
  set_hardware_component_state(TEST_SYSTEM_HARDWARE_NAME, 0, ACTIVE);
  list_hardware_components_and_check(
    // actuator, sensor, system
    std::vector<uint8_t>(
      {LFC_STATE::PRIMARY_STATE_ACTIVE, LFC_STATE::PRIMARY_STATE_ACTIVE,
       LFC_STATE::PRIMARY_STATE_ACTIVE}),
    std::vector<std::string>({ACTIVE, ACTIVE, ACTIVE}),
    std::vector<std::vector<std::vector<bool>>>({
      // is available
      {{true, true}, {true, true, true}},                                      // actuator
      {{}, {true}},                                                            // sensor
      {{true, true, true, true}, {true, true, true, true, true, true, true}},  // system
    }),
    std::vector<std::vector<std::vector<bool>>>({
      // is claimed
      {{false, false}, {false, false}},  // actuator
      {{}, {false}},                     // sensor
      {{false, false, false, false}, {false, false, false, false, false, false, false}},  // system
    }));

  // Deactivate actuator
  set_hardware_component_state(TEST_ACTUATOR_HARDWARE_NAME, 0, INACTIVE);
  list_hardware_components_and_check(
    // actuator, sensor, system
    std::vector<uint8_t>(
      {LFC_STATE::PRIMARY_STATE_INACTIVE, LFC_STATE::PRIMARY_STATE_ACTIVE,
       LFC_STATE::PRIMARY_STATE_ACTIVE}),
    std::vector<std::string>({INACTIVE, ACTIVE, ACTIVE}),
    std::vector<std::vector<std::vector<bool>>>({
      // is available
      {{true, true}, {true, true, true}},                                      // actuator
      {{}, {true}},                                                            // sensor
      {{true, true, true, true}, {true, true, true, true, true, true, true}},  // system
    }),
    std::vector<std::vector<std::vector<bool>>>({
      // is claimed
      {{false, false}, {false, false}},  // actuator
      {{}, {false}},                     // sensor
      {{false, false, false, false}, {false, false, false, false, false, false, false}},  // system
    }));

  // Double activate system
  set_hardware_component_state(TEST_SYSTEM_HARDWARE_NAME, LFC_STATE::PRIMARY_STATE_ACTIVE, ACTIVE);
  list_hardware_components_and_check(
    // actuator, sensor, system
    std::vector<uint8_t>(
      {LFC_STATE::PRIMARY_STATE_INACTIVE, LFC_STATE::PRIMARY_STATE_ACTIVE,
       LFC_STATE::PRIMARY_STATE_ACTIVE}),
    std::vector<std::string>({INACTIVE, ACTIVE, ACTIVE}),
    std::vector<std::vector<std::vector<bool>>>({
      // is available
      {{true, true}, {true, true, true}},                                      // actuator
      {{}, {true}},                                                            // sensor
      {{true, true, true, true}, {true, true, true, true, true, true, true}},  // system
    }),
    std::vector<std::vector<std::vector<bool>>>({
      // is claimed
      {{false, false}, {false, false}},  // actuator
      {{}, {false}},                     // sensor
      {{false, false, false, false}, {false, false, false, false, false, false, false}},  // system
    }));

  // Set sensor to UNCONFIGURED - inactive and cleanup transitions has to be automatically done
  set_hardware_component_state(
    TEST_SENSOR_HARDWARE_NAME, LFC_STATE::PRIMARY_STATE_UNCONFIGURED, UNCONFIGURED);
  list_hardware_components_and_check(
    // actuator, sensor, system
    std::vector<uint8_t>(
      {LFC_STATE::PRIMARY_STATE_INACTIVE, LFC_STATE::PRIMARY_STATE_UNCONFIGURED,
       LFC_STATE::PRIMARY_STATE_ACTIVE}),
    std::vector<std::string>({INACTIVE, UNCONFIGURED, ACTIVE}),
    std::vector<std::vector<std::vector<bool>>>({
      // is available
      {{true, true}, {true, true, true}},                                      // actuator
      {{}, {false}},                                                           // sensor
      {{true, true, true, true}, {true, true, true, true, true, true, true}},  // system
    }),
    std::vector<std::vector<std::vector<bool>>>({
      // is claimed
      {{false, false}, {false, false}},  // actuator
      {{}, {false}},                     // sensor
      {{false, false, false, false}, {false, false, false, false, false, false, false}},  // system
    }));
}

TEST_F(TestControllerManagerHWManagementSrvsWithoutParams, test_default_activation_of_all_hardware)
{
  // "configure_components_on_start" and "activate_components_on_start" are not set (empty)
  // therefore all hardware components are active
  list_hardware_components_and_check(
    // actuator, sensor, system
    std::vector<uint8_t>(
      {LFC_STATE::PRIMARY_STATE_ACTIVE, LFC_STATE::PRIMARY_STATE_ACTIVE,
       LFC_STATE::PRIMARY_STATE_ACTIVE}),
    std::vector<std::string>({ACTIVE, ACTIVE, ACTIVE}),
    std::vector<std::vector<std::vector<bool>>>({
      // is available
      {{true, true}, {true, true, true}},                                      // actuator
      {{}, {true}},                                                            // sensor
      {{true, true, true, true}, {true, true, true, true, true, true, true}},  // system
    }),
    std::vector<std::vector<std::vector<bool>>>({
      // is claimed
      {{false, false}, {false, false}},  // actuator
      {{}, {false}},                     // sensor
      {{false, false, false, false}, {false, false, false, false, false, false, false}},  // system
    }));
}<|MERGE_RESOLUTION|>--- conflicted
+++ resolved
@@ -119,19 +119,7 @@
     auto check_interfaces =
       [](
         const std::vector<controller_manager_msgs::msg::HardwareInterface> & interfaces,
-<<<<<<< HEAD
         const std::vector<std::string> & interface_names,
-        const std::vector<bool> is_available_status, const std::vector<bool> is_claimed_status) {
-        for (auto i = 0ul; i < interfaces.size(); ++i)
-        {
-          auto it = std::find(interface_names.begin(), interface_names.end(), interfaces[i].name);
-          EXPECT_NE(it, interface_names.end());
-          EXPECT_EQ(interfaces[i].is_available, is_available_status[i]);
-          EXPECT_EQ(interfaces[i].is_claimed, is_claimed_status[i]);
-        }
-      };
-=======
-        const std::vector<const char *> & interface_names,
         const std::vector<bool> is_available_status, const std::vector<bool> is_claimed_status)
     {
       for (auto i = 0ul; i < interfaces.size(); ++i)
@@ -142,7 +130,6 @@
         EXPECT_EQ(interfaces[i].is_claimed, is_claimed_status[i]);
       }
     };
->>>>>>> 6f5ee7c5
 
     for (const auto & component : result->component)
     {
