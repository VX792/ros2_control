--- conflicted
+++ resolved
@@ -56,7 +56,6 @@
   EXPECT_EQ(1u, cm_->get_loaded_controllers().size());
 
   EXPECT_EQ(
-<<<<<<< HEAD
     lifecycle_msgs::msg::State::PRIMARY_STATE_UNCONFIGURED,
     abstract_test_controller.c->get_state().id());
 
@@ -66,12 +65,6 @@
     abstract_test_controller.c->get_state().id());
 
   EXPECT_EQ(0, abstract_test_controller.c->get_update_rate());
-=======
-    lifecycle_msgs::msg::State::PRIMARY_STATE_UNCONFIGURED, controller_if->get_state().id());
-
-  cm_->configure_controller(controller_name1);
-  EXPECT_EQ(lifecycle_msgs::msg::State::PRIMARY_STATE_INACTIVE, controller_if->get_state().id());
->>>>>>> 7a0d5169
 }
 
 TEST_F(TestLoadController, load_and_configure_two_known_controllers)
@@ -82,12 +75,8 @@
   EXPECT_EQ(1u, cm_->get_loaded_controllers().size());
   EXPECT_STREQ(controller_name1, controller_if1->get_node()->get_name());
   EXPECT_EQ(
-<<<<<<< HEAD
-    lifecycle_msgs::msg::State::PRIMARY_STATE_UNCONFIGURED,
-    abstract_test_controller1.c->get_state().id());
-=======
-    lifecycle_msgs::msg::State::PRIMARY_STATE_UNCONFIGURED, controller_if1->get_state().id());
->>>>>>> 7a0d5169
+    lifecycle_msgs::msg::State::PRIMARY_STATE_UNCONFIGURED,
+    abstract_test_controller1.c->get_state().id());
 
   // load the same controller again with a different name
   auto controller_if2 = cm_->load_controller(controller_name2, TEST_CONTROLLER_CLASS_NAME);
@@ -95,7 +84,6 @@
   EXPECT_EQ(2u, cm_->get_loaded_controllers().size());
   EXPECT_STREQ(controller_name2, controller_if2->get_node()->get_name());
   EXPECT_EQ(
-<<<<<<< HEAD
     lifecycle_msgs::msg::State::PRIMARY_STATE_UNCONFIGURED,
     abstract_test_controller2.c->get_state().id());
 
@@ -109,16 +97,6 @@
   EXPECT_EQ(
     lifecycle_msgs::msg::State::PRIMARY_STATE_INACTIVE,
     abstract_test_controller2.c->get_state().id());
-=======
-    lifecycle_msgs::msg::State::PRIMARY_STATE_UNCONFIGURED, controller_if2->get_state().id());
-
-  // Configure controllers
-  cm_->configure_controller(controller_name1);
-  EXPECT_EQ(lifecycle_msgs::msg::State::PRIMARY_STATE_INACTIVE, controller_if1->get_state().id());
-
-  cm_->configure_controller(controller_name2);
-  EXPECT_EQ(lifecycle_msgs::msg::State::PRIMARY_STATE_INACTIVE, controller_if2->get_state().id());
->>>>>>> 7a0d5169
 }
 
 TEST_F(TestLoadController, configuring_non_loaded_controller_fails)
@@ -134,7 +112,6 @@
   ASSERT_NE(controller_if, nullptr);
 
   ASSERT_EQ(
-<<<<<<< HEAD
     lifecycle_msgs::msg::State::PRIMARY_STATE_UNCONFIGURED,
     abstract_test_controller1.c->get_state().id());
 
@@ -143,13 +120,6 @@
   ASSERT_EQ(
     lifecycle_msgs::msg::State::PRIMARY_STATE_INACTIVE,
     abstract_test_controller1.c->get_state().id());
-=======
-    lifecycle_msgs::msg::State::PRIMARY_STATE_UNCONFIGURED, controller_if->get_state().id());
-
-  EXPECT_EQ(cm_->configure_controller(controller_name1), controller_interface::return_type::OK);
-  ASSERT_EQ(lifecycle_msgs::msg::State::PRIMARY_STATE_INACTIVE, controller_if->get_state().id());
-}
->>>>>>> 7a0d5169
 
 TEST_F(TestLoadController, can_start_configured_controller)
 {
@@ -173,13 +143,9 @@
     ControllerManagerRunner cm_runner(this);
     EXPECT_EQ(controller_interface::return_type::OK, switch_future.get());
 
-<<<<<<< HEAD
     ASSERT_EQ(
       lifecycle_msgs::msg::State::PRIMARY_STATE_ACTIVE,
       abstract_test_controller1.c->get_state().id());
-=======
-    ASSERT_EQ(lifecycle_msgs::msg::State::PRIMARY_STATE_ACTIVE, controller_if->get_state().id());
->>>>>>> 7a0d5169
   }
 }
 
@@ -204,14 +170,9 @@
 
   // Can not configure active controller
   EXPECT_EQ(cm_->configure_controller(controller_name1), controller_interface::return_type::ERROR);
-<<<<<<< HEAD
   ASSERT_EQ(
     lifecycle_msgs::msg::State::PRIMARY_STATE_ACTIVE,
     abstract_test_controller1.c->get_state().id());
-=======
-  ASSERT_EQ(lifecycle_msgs::msg::State::PRIMARY_STATE_ACTIVE, controller_if->get_state().id());
-}
->>>>>>> 7a0d5169
 
 TEST_F(TestLoadController, can_stop_active_controller)
 {
@@ -243,56 +204,9 @@
   ASSERT_EQ(lifecycle_msgs::msg::State::PRIMARY_STATE_INACTIVE, controller_if->get_state().id());
 }
 
-<<<<<<< HEAD
     ASSERT_EQ(
       lifecycle_msgs::msg::State::PRIMARY_STATE_INACTIVE,
       abstract_test_controller1.c->get_state().id());
-=======
-TEST_F(TestLoadController, can_not_start_finalized_controller)
-{
-  // load and start controller with name1
-  auto controller_if = cm_->load_controller(controller_name1, TEST_CONTROLLER_CLASS_NAME);
-  ASSERT_NE(controller_if, nullptr);
-
-  ASSERT_EQ(
-    lifecycle_msgs::msg::State::PRIMARY_STATE_UNCONFIGURED, controller_if->get_state().id());
-
-  // Shutdown controller on purpose for testing
-  ASSERT_EQ(controller_if->shutdown().id(), lifecycle_msgs::msg::State::PRIMARY_STATE_FINALIZED);
-
-  //  Start controller
-  strvec start_controllers = {controller_name1};
-  strvec stop_controllers = {};
-  auto switch_future = std::async(
-    std::launch::async, &controller_manager::ControllerManager::switch_controller, cm_,
-    start_controllers, stop_controllers, STRICT, true, rclcpp::Duration(0, 0));
-
-  ASSERT_EQ(std::future_status::ready, switch_future.wait_for(std::chrono::milliseconds(100)))
-    << "switch_controller should be blocking until next update cycle";
-  ControllerManagerRunner cm_runner(this);
-  EXPECT_EQ(controller_interface::return_type::ERROR, switch_future.get());
-
-  // Can not configure unconfigured controller
-  EXPECT_EQ(cm_->configure_controller(controller_name1), controller_interface::return_type::ERROR);
-  ASSERT_EQ(lifecycle_msgs::msg::State::PRIMARY_STATE_FINALIZED, controller_if->get_state().id());
-}
-
-TEST_F(TestLoadController, inactive_controller_cannot_be_cleaned_up)
-{
-  auto controller_if = cm_->load_controller(controller_name1, TEST_CONTROLLER_CLASS_NAME);
-  ASSERT_NE(controller_if, nullptr);
-  EXPECT_EQ(cm_->configure_controller(controller_name1), controller_interface::return_type::OK);
-  // load and start controller with name1
-  {
-    auto switch_future = std::async(
-      std::launch::async, &controller_manager::ControllerManager::switch_controller, cm_,
-      strvec{controller_name1}, strvec{}, STRICT, true, rclcpp::Duration(0, 0));
-
-    ASSERT_EQ(std::future_status::timeout, switch_future.wait_for(std::chrono::milliseconds(100)))
-      << "switch_controller should be blocking until next update cycle";
-    ControllerManagerRunner cm_runner(this);
-    EXPECT_EQ(controller_interface::return_type::OK, switch_future.get());
->>>>>>> 7a0d5169
   }
   // Stop controller
   auto switch_future = std::async(
@@ -313,13 +227,9 @@
   // Configure from inactive state: controller can no be cleaned-up
   test_controller->simulate_cleanup_failure = true;
   EXPECT_EQ(cm_->configure_controller(controller_name1), controller_interface::return_type::ERROR);
-<<<<<<< HEAD
   ASSERT_EQ(
     lifecycle_msgs::msg::State::PRIMARY_STATE_INACTIVE,
     abstract_test_controller1.c->get_state().id());
-=======
-  ASSERT_EQ(lifecycle_msgs::msg::State::PRIMARY_STATE_INACTIVE, controller_if->get_state().id());
->>>>>>> 7a0d5169
   EXPECT_EQ(0u, cleanup_calls);
 }
 
@@ -358,16 +268,11 @@
   test_controller->cleanup_calls = &cleanup_calls;
   // Configure from inactive state
   test_controller->simulate_cleanup_failure = false;
-<<<<<<< HEAD
   EXPECT_EQ(
     cm_->configure_controller(controller_name1), controller_interface::return_type::OK);
   ASSERT_EQ(
     lifecycle_msgs::msg::State::PRIMARY_STATE_INACTIVE,
     abstract_test_controller1.c->get_state().id());
-=======
-  EXPECT_EQ(cm_->configure_controller(controller_name1), controller_interface::return_type::OK);
-  ASSERT_EQ(lifecycle_msgs::msg::State::PRIMARY_STATE_INACTIVE, controller_if->get_state().id());
->>>>>>> 7a0d5169
   EXPECT_EQ(1u, cleanup_calls);
 }
 
@@ -469,7 +374,6 @@
   ASSERT_NE(controller_if, nullptr);
 
   ASSERT_EQ(
-<<<<<<< HEAD
     lifecycle_msgs::msg::State::PRIMARY_STATE_UNCONFIGURED,
     abstract_test_controller1.c->get_state().id());
 
@@ -511,9 +415,6 @@
         STRICT, true, rclcpp::Duration(0, 0))
     ) << "STRICT switch with nonexistent controller specified";
   }
-=======
-    lifecycle_msgs::msg::State::PRIMARY_STATE_UNCONFIGURED, controller_if->get_state().id());
->>>>>>> 7a0d5169
 
   // Only testing with STRICT now for simplicity
   {
@@ -535,12 +436,8 @@
     }
 
     ASSERT_EQ(
-<<<<<<< HEAD
       lifecycle_msgs::msg::State::PRIMARY_STATE_UNCONFIGURED,
       abstract_test_controller1.c->get_state().id());
-=======
-      lifecycle_msgs::msg::State::PRIMARY_STATE_UNCONFIGURED, controller_if->get_state().id());
->>>>>>> 7a0d5169
 
     // Activate configured controller
     cm_->configure_controller(controller_name1);
@@ -554,13 +451,9 @@
       ControllerManagerRunner cm_runner(this);
       EXPECT_EQ(controller_interface::return_type::OK, switch_future.get());
     }
-<<<<<<< HEAD
     ASSERT_EQ(
       lifecycle_msgs::msg::State::PRIMARY_STATE_ACTIVE,
       abstract_test_controller1.c->get_state().id());
-=======
-    ASSERT_EQ(lifecycle_msgs::msg::State::PRIMARY_STATE_ACTIVE, controller_if->get_state().id());
->>>>>>> 7a0d5169
   }
 
   {  // Stop controller
@@ -576,13 +469,9 @@
     ControllerManagerRunner cm_runner(this);
     EXPECT_EQ(controller_interface::return_type::OK, switch_future.get());
 
-<<<<<<< HEAD
     ASSERT_EQ(
       lifecycle_msgs::msg::State::PRIMARY_STATE_INACTIVE,
       abstract_test_controller1.c->get_state().id());
-=======
-    ASSERT_EQ(lifecycle_msgs::msg::State::PRIMARY_STATE_INACTIVE, controller_if->get_state().id());
->>>>>>> 7a0d5169
   }
 }
 
@@ -596,17 +485,11 @@
   EXPECT_EQ(2u, cm_->get_loaded_controllers().size());
 
   ASSERT_EQ(
-<<<<<<< HEAD
     lifecycle_msgs::msg::State::PRIMARY_STATE_UNCONFIGURED,
     abstract_test_controller1.c->get_state().id());
   ASSERT_EQ(
     lifecycle_msgs::msg::State::PRIMARY_STATE_UNCONFIGURED,
     abstract_test_controller2.c->get_state().id());
-=======
-    lifecycle_msgs::msg::State::PRIMARY_STATE_UNCONFIGURED, controller_if1->get_state().id());
-  ASSERT_EQ(
-    lifecycle_msgs::msg::State::PRIMARY_STATE_UNCONFIGURED, controller_if2->get_state().id());
->>>>>>> 7a0d5169
 
   // Only testing with STRICT now for simplicity
   {  //  Test starting an stopped controller, and stopping afterwards
@@ -627,15 +510,11 @@
 
     ASSERT_EQ(lifecycle_msgs::msg::State::PRIMARY_STATE_ACTIVE, controller_if1->get_state().id());
     ASSERT_EQ(
-<<<<<<< HEAD
       lifecycle_msgs::msg::State::PRIMARY_STATE_ACTIVE,
       abstract_test_controller1.c->get_state().id());
     ASSERT_EQ(
       lifecycle_msgs::msg::State::PRIMARY_STATE_UNCONFIGURED,
       abstract_test_controller2.c->get_state().id());
-=======
-      lifecycle_msgs::msg::State::PRIMARY_STATE_UNCONFIGURED, controller_if2->get_state().id());
->>>>>>> 7a0d5169
   }
 
   {  // Stop controller 1, start controller 2
@@ -654,15 +533,11 @@
 
     ASSERT_EQ(lifecycle_msgs::msg::State::PRIMARY_STATE_ACTIVE, controller_if1->get_state().id());
     ASSERT_EQ(
-<<<<<<< HEAD
       lifecycle_msgs::msg::State::PRIMARY_STATE_INACTIVE,
       abstract_test_controller1.c->get_state().id());
     ASSERT_EQ(
       lifecycle_msgs::msg::State::PRIMARY_STATE_UNCONFIGURED,
       abstract_test_controller2.c->get_state().id());
-=======
-      lifecycle_msgs::msg::State::PRIMARY_STATE_UNCONFIGURED, controller_if2->get_state().id());
->>>>>>> 7a0d5169
 
     // configure controller 2
     cm_->configure_controller(controller_name2);
@@ -681,17 +556,12 @@
     ControllerManagerRunner cm_runner(this);
     EXPECT_EQ(controller_interface::return_type::OK, switch_future.get());
 
-<<<<<<< HEAD
     ASSERT_EQ(
       lifecycle_msgs::msg::State::PRIMARY_STATE_ACTIVE,
       abstract_test_controller1.c->get_state().id());
     ASSERT_EQ(
       lifecycle_msgs::msg::State::PRIMARY_STATE_INACTIVE,
       abstract_test_controller2.c->get_state().id());
-=======
-    ASSERT_EQ(lifecycle_msgs::msg::State::PRIMARY_STATE_INACTIVE, controller_if1->get_state().id());
-    ASSERT_EQ(lifecycle_msgs::msg::State::PRIMARY_STATE_INACTIVE, controller_if2->get_state().id());
->>>>>>> 7a0d5169
   }
 
   {  // Start controller 1 again
@@ -707,17 +577,12 @@
     ControllerManagerRunner cm_runner(this);
     EXPECT_EQ(controller_interface::return_type::OK, switch_future.get());
 
-<<<<<<< HEAD
     ASSERT_EQ(
       lifecycle_msgs::msg::State::PRIMARY_STATE_INACTIVE,
       abstract_test_controller1.c->get_state().id());
     ASSERT_EQ(
       lifecycle_msgs::msg::State::PRIMARY_STATE_ACTIVE,
       abstract_test_controller2.c->get_state().id());
-=======
-    ASSERT_EQ(lifecycle_msgs::msg::State::PRIMARY_STATE_ACTIVE, controller_if1->get_state().id());
-    ASSERT_EQ(lifecycle_msgs::msg::State::PRIMARY_STATE_INACTIVE, controller_if2->get_state().id());
->>>>>>> 7a0d5169
   }
 
   {  // Stop controller 1, start controller 2
@@ -733,30 +598,9 @@
     ControllerManagerRunner cm_runner(this);
     EXPECT_EQ(controller_interface::return_type::OK, switch_future.get());
 
-<<<<<<< HEAD
     ASSERT_EQ(
       lifecycle_msgs::msg::State::PRIMARY_STATE_INACTIVE,
       abstract_test_controller2.c->get_state().id());
-=======
-    ASSERT_EQ(lifecycle_msgs::msg::State::PRIMARY_STATE_INACTIVE, controller_if1->get_state().id());
-    ASSERT_EQ(lifecycle_msgs::msg::State::PRIMARY_STATE_ACTIVE, controller_if2->get_state().id());
-  }
-
-  {  // stop controller 2
-    strvec start_controllers = {};
-    strvec stop_controllers = {controller_name2};
-    RCLCPP_INFO(cm_->get_logger(), "Stopping controller #1, starting controller #2");
-    auto switch_future = std::async(
-      std::launch::async, &controller_manager::ControllerManager::switch_controller, cm_,
-      start_controllers, stop_controllers, STRICT, true, rclcpp::Duration(0, 0));
-
-    ASSERT_EQ(std::future_status::timeout, switch_future.wait_for(std::chrono::milliseconds(100)))
-      << "switch_controller should be blocking until next update cycle";
-    ControllerManagerRunner cm_runner(this);
-    EXPECT_EQ(controller_interface::return_type::OK, switch_future.get());
-
-    ASSERT_EQ(lifecycle_msgs::msg::State::PRIMARY_STATE_INACTIVE, controller_if2->get_state().id());
->>>>>>> 7a0d5169
   }
 }
 
